# -*- coding: utf-8 -*-

import csv
import json
import logging
import os.path
from collections import defaultdict
from itertools import chain
from time import time

import six
from flask import Flask, make_response, render_template, request
from gevent import pywsgi

from locust import __version__ as version
from six.moves import StringIO, xrange

from . import runners
from .cache import memoize
from .runners import MasterLocustRunner
from .stats import distribution_csv, median_from_dict, requests_csv, sort_stats

logger = logging.getLogger(__name__)

DEFAULT_CACHE_TIME = 2.0

app = Flask(__name__)
app.debug = True
app.root_path = os.path.dirname(os.path.abspath(__file__))


@app.route('/')
def index():
    is_distributed = isinstance(runners.locust_runner, MasterLocustRunner)
    if is_distributed:
        slave_count = runners.locust_runner.slave_count
    else:
        slave_count = 0

    if runners.locust_runner.host:
        host = runners.locust_runner.host
    elif len(runners.locust_runner.locust_classes) > 0:
        host = runners.locust_runner.locust_classes[0].host
    else:
        host = None
    
    return render_template("index.html",
        state=runners.locust_runner.state,
        is_distributed=is_distributed,
        slave_count=slave_count,
        user_count=runners.locust_runner.user_count,
        version=version,
        host=host
    )

@app.route('/swarm', methods=["POST"])
def swarm():
    assert request.method == "POST"

    locust_count = int(request.form["locust_count"])
    hatch_rate = float(request.form["hatch_rate"])
    runners.locust_runner.start_hatching(locust_count, hatch_rate)
    response = make_response(json.dumps({'success':True, 'message': 'Swarming started'}))
    response.headers["Content-type"] = "application/json"
    return response

@app.route('/stop')
def stop():
    runners.locust_runner.stop()
    response = make_response(json.dumps({'success':True, 'message': 'Test stopped'}))
    response.headers["Content-type"] = "application/json"
    return response

@app.route("/stats/reset")
def reset_stats():
    runners.locust_runner.stats.reset_all()
    return "ok"
    
@app.route("/stats/requests/csv")
def request_stats_csv():
<<<<<<< HEAD
    rows = [
        ",".join([
            '"Method"',
            '"Name"',
            '"# requests"',
            '"# failures"',
            '"Median response time"',
            '"Average response time"',
            '"Min response time"', 
            '"Max response time"',
            '"Average Content Size"',
            '"Requests/s"',
        ])
    ]
    
    for s in chain(_sort_stats(runners.locust_runner.request_stats), [runners.locust_runner.stats.total]):
        rows.append('"%s","%s",%i,%i,%i,%i,%i,%i,%i,%.2f' % (
            s.method,
            s.name,
            s.num_requests,
            s.num_failures,
            s.median_response_time,
            s.avg_response_time,
            s.min_response_time or 0,
            s.max_response_time,
            s.avg_content_length,
            s.total_rps,
        ))

    response = make_response("\n".join(rows))
=======
    response = make_response(requests_csv())

>>>>>>> 76828b72
    file_name = "requests_{0}.csv".format(time())
    disposition = "attachment;filename={0}".format(file_name)
    response.headers["Content-type"] = "text/csv"
    response.headers["Content-disposition"] = disposition
    return response

@app.route("/stats/distribution/csv")
def distribution_stats_csv():
<<<<<<< HEAD
    rows = [",".join((
        '"Name"',
        '"# requests"',
        '"50%"',
        '"66%"',
        '"75%"',
        '"80%"',
        '"90%"',
        '"95%"',
        '"98%"',
        '"99%"',
        '"100%"',
    ))]
    for s in chain(_sort_stats(runners.locust_runner.request_stats), [runners.locust_runner.stats.total]):
        if s.num_requests:
            rows.append(s.percentile(tpl='"%s",%i,%i,%i,%i,%i,%i,%i,%i,%i,%i'))
        else:
            rows.append('"%s",0,"N/A","N/A","N/A","N/A","N/A","N/A","N/A","N/A","N/A"' % s.name)

    response = make_response("\n".join(rows))
=======

    response = make_response(distribution_csv())
>>>>>>> 76828b72
    file_name = "distribution_{0}.csv".format(time())
    disposition = "attachment;filename={0}".format(file_name)
    response.headers["Content-type"] = "text/csv"
    response.headers["Content-disposition"] = disposition
    return response

@app.route('/stats/requests')
@memoize(timeout=DEFAULT_CACHE_TIME, dynamic_timeout=True)
def request_stats():
    stats = []
<<<<<<< HEAD
    for s in chain(_sort_stats(runners.locust_runner.request_stats), [runners.locust_runner.stats.total]):
=======
    for s in chain(sort_stats(runners.locust_runner.request_stats), [runners.locust_runner.stats.aggregated_stats("Total")]):
>>>>>>> 76828b72
        stats.append({
            "method": s.method,
            "name": s.name,
            "num_requests": s.num_requests,
            "num_failures": s.num_failures,
            "avg_response_time": s.avg_response_time,
            "min_response_time": s.min_response_time or 0,
            "max_response_time": s.max_response_time,
            "current_rps": s.current_rps,
            "median_response_time": s.median_response_time,
            "avg_content_length": s.avg_content_length,
        })

    errors = [e.to_dict() for e in six.itervalues(runners.locust_runner.errors)]

    # Truncate the total number of stats and errors displayed since a large number of rows will cause the app
    # to render extremely slowly. Aggregate stats should be preserved.
    report = {"stats": stats[:500], "errors": errors[:500]}

    if stats:
        report["total_rps"] = stats[len(stats)-1]["current_rps"]
        report["fail_ratio"] = runners.locust_runner.stats.total.fail_ratio
        report["current_response_time_percentile_95"] = runners.locust_runner.stats.total.get_current_response_time_percentile(0.95)
        report["current_response_time_percentile_50"] = runners.locust_runner.stats.total.get_current_response_time_percentile(0.5)
    
    is_distributed = isinstance(runners.locust_runner, MasterLocustRunner)
    if is_distributed:
        report["slave_count"] = runners.locust_runner.slave_count
    
    report["state"] = runners.locust_runner.state
    report["user_count"] = runners.locust_runner.user_count
    return json.dumps(report)

@app.route("/exceptions")
def exceptions():
    response = make_response(json.dumps({
        'exceptions': [
            {
                "count": row["count"], 
                "msg": row["msg"], 
                "traceback": row["traceback"], 
                "nodes" : ", ".join(row["nodes"])
            } for row in six.itervalues(runners.locust_runner.exceptions)
        ]
    }))
    response.headers["Content-type"] = "application/json"
    return response

@app.route("/exceptions/csv")
def exceptions_csv():
    data = StringIO()
    writer = csv.writer(data)
    writer.writerow(["Count", "Message", "Traceback", "Nodes"])
    for exc in six.itervalues(runners.locust_runner.exceptions):
        nodes = ", ".join(exc["nodes"])
        writer.writerow([exc["count"], exc["msg"], exc["traceback"], nodes])
    
    data.seek(0)
    response = make_response(data.read())
    file_name = "exceptions_{0}.csv".format(time())
    disposition = "attachment;filename={0}".format(file_name)
    response.headers["Content-type"] = "text/csv"
    response.headers["Content-disposition"] = disposition
    return response

def start(locust, options):
    pywsgi.WSGIServer((options.web_host, options.port),
                      app, log=None).serve_forever()<|MERGE_RESOLUTION|>--- conflicted
+++ resolved
@@ -78,41 +78,7 @@
     
 @app.route("/stats/requests/csv")
 def request_stats_csv():
-<<<<<<< HEAD
-    rows = [
-        ",".join([
-            '"Method"',
-            '"Name"',
-            '"# requests"',
-            '"# failures"',
-            '"Median response time"',
-            '"Average response time"',
-            '"Min response time"', 
-            '"Max response time"',
-            '"Average Content Size"',
-            '"Requests/s"',
-        ])
-    ]
-    
-    for s in chain(_sort_stats(runners.locust_runner.request_stats), [runners.locust_runner.stats.total]):
-        rows.append('"%s","%s",%i,%i,%i,%i,%i,%i,%i,%.2f' % (
-            s.method,
-            s.name,
-            s.num_requests,
-            s.num_failures,
-            s.median_response_time,
-            s.avg_response_time,
-            s.min_response_time or 0,
-            s.max_response_time,
-            s.avg_content_length,
-            s.total_rps,
-        ))
-
-    response = make_response("\n".join(rows))
-=======
     response = make_response(requests_csv())
-
->>>>>>> 76828b72
     file_name = "requests_{0}.csv".format(time())
     disposition = "attachment;filename={0}".format(file_name)
     response.headers["Content-type"] = "text/csv"
@@ -121,31 +87,7 @@
 
 @app.route("/stats/distribution/csv")
 def distribution_stats_csv():
-<<<<<<< HEAD
-    rows = [",".join((
-        '"Name"',
-        '"# requests"',
-        '"50%"',
-        '"66%"',
-        '"75%"',
-        '"80%"',
-        '"90%"',
-        '"95%"',
-        '"98%"',
-        '"99%"',
-        '"100%"',
-    ))]
-    for s in chain(_sort_stats(runners.locust_runner.request_stats), [runners.locust_runner.stats.total]):
-        if s.num_requests:
-            rows.append(s.percentile(tpl='"%s",%i,%i,%i,%i,%i,%i,%i,%i,%i,%i'))
-        else:
-            rows.append('"%s",0,"N/A","N/A","N/A","N/A","N/A","N/A","N/A","N/A","N/A"' % s.name)
-
-    response = make_response("\n".join(rows))
-=======
-
     response = make_response(distribution_csv())
->>>>>>> 76828b72
     file_name = "distribution_{0}.csv".format(time())
     disposition = "attachment;filename={0}".format(file_name)
     response.headers["Content-type"] = "text/csv"
@@ -156,11 +98,8 @@
 @memoize(timeout=DEFAULT_CACHE_TIME, dynamic_timeout=True)
 def request_stats():
     stats = []
-<<<<<<< HEAD
-    for s in chain(_sort_stats(runners.locust_runner.request_stats), [runners.locust_runner.stats.total]):
-=======
-    for s in chain(sort_stats(runners.locust_runner.request_stats), [runners.locust_runner.stats.aggregated_stats("Total")]):
->>>>>>> 76828b72
+    
+    for s in chain(sort_stats(runners.locust_runner.request_stats), [runners.locust_runner.stats.total]):
         stats.append({
             "method": s.method,
             "name": s.name,
